<<<<<<< HEAD
node_modules/
.env
.env.local
=======
# See https://help.github.com/articles/ignoring-files/ for more about ignoring files.

# dependencies
/node_modules
/.pnp
.pnp.*
.yarn/*
!.yarn/patches
!.yarn/plugins
!.yarn/releases
!.yarn/versions

# testing
/coverage

# next.js
/.next/
/out/

# production
/build

# misc
.DS_Store
*.pem

# debug
npm-debug.log*
yarn-debug.log*
yarn-error.log*
.pnpm-debug.log*

# env files (can opt-in for committing if needed)
.env*

# vercel
.vercel

# typescript
*.tsbuildinfo
next-env.d.ts


md/
>>>>>>> 7ad2d0e3
<|MERGE_RESOLUTION|>--- conflicted
+++ resolved
@@ -1,8 +1,3 @@
-<<<<<<< HEAD
-node_modules/
-.env
-.env.local
-=======
 # See https://help.github.com/articles/ignoring-files/ for more about ignoring files.
 
 # dependencies
@@ -46,5 +41,4 @@
 next-env.d.ts
 
 
-md/
->>>>>>> 7ad2d0e3
+md/